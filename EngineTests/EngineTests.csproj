--- conflicted
+++ resolved
@@ -32,7 +32,9 @@
         <ErrorReport>prompt</ErrorReport>
         <WarningLevel>4</WarningLevel>
     </PropertyGroup>
-<<<<<<< HEAD
+    <PropertyGroup Condition=" '$(Configuration)|$(Platform)' == 'UnitTests|AnyCPU' ">
+      <OutputPath>bin\UnitTests\</OutputPath>
+    </PropertyGroup>
     <PropertyGroup Condition=" '$(Configuration)|$(Platform)' == 'UnitTests Real Float|AnyCPU' ">
       <OutputPath>bin\UnitTests Real Float\</OutputPath>
       <DefineConstants>DEBUG;TRACE;REALTYPE_FLOAT</DefineConstants>
@@ -50,10 +52,6 @@
       <DefineConstants>DEBUG;TRACE;REALTYPE_DECIMAL</DefineConstants>
       <DebugSymbols>true</DebugSymbols>
       <DebugType>full</DebugType>
-=======
-    <PropertyGroup Condition=" '$(Configuration)|$(Platform)' == 'UnitTests|AnyCPU' ">
-      <OutputPath>bin\UnitTests\</OutputPath>
->>>>>>> 0df0520a
     </PropertyGroup>
     <ItemGroup>
         <Reference Include="System" />
