--- conflicted
+++ resolved
@@ -1,4 +1,4 @@
-﻿/*
+/*
  * Copyright (C) 2021 Freedom of Form Foundation, Inc.
  * 
  * This program is free software; you can redistribute it and/or
@@ -29,15 +29,11 @@
 	{
 		public abstract TOut GetValueAt(TIn t);
 		
-<<<<<<< HEAD
 		public static implicit operator ContinuousMap<TIn, TOut>(TOut m) => new ConstantFunction<TIn, TOut>(m);
-=======
-		public static implicit operator ContinuousMap<I, O>(O m) => new ConstantFunction<I, O>(m);
 
-		public static implicit operator ContinuousMap<I, O>(Func<I, O> f)
+		public static implicit operator ContinuousMap<TIn, TOut>(Func<TIn, TOut> f)
 		{
-			return new FunctionBackedContinuousMap<I, O>(f);
+			return new FunctionBackedContinuousMap<TIn, TOut>(f);
 		}
->>>>>>> 859ab1ed
 	}
 }