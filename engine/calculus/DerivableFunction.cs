﻿/*
 * Copyright (C) 2021 Freedom of Form Foundation, Inc.
 *
 * This program is free software; you can redistribute it and/or
 * modify it under the terms of the GNU General Public License, version 2 (GPLv2) as published by the Free Software Foundation.
 *
 * This program is distributed in the hope that it will be useful,
 * but WITHOUT ANY WARRANTY; without even the implied warranty of
 * MERCHANTABILITY or FITNESS FOR A PARTICULAR PURPOSE.  See the
 * GNU General Public License, version 2 (GPLv2) for more details.
 *
 * You should have received a copy of the GNU General Public License, version 2 (GPLv2)
 * along with this program; if not, write to the Free Software
 * Foundation, Inc., 51 Franklin Street, Fifth Floor, Boston, MA  02110-1301, USA.
 */

namespace FreedomOfFormFoundation.AnatomyEngine.Calculus
{
	/// <summary>
<<<<<<< HEAD
	/// Interface representing an function curve that calculates values in some output space given values in some
=======
	/// Interface representing a curve function that calculates values in some output space given values in some
>>>>>>> 39f03f3d
	/// input space. Derivatives of this function can be calculated.
	/// </summary>
	/// <typeparam name="TIn">Type representing the input space of this function.</typeparam>
	/// <typeparam name="TOut">Type representing the output space of this function.</typeparam>
	public abstract class DerivableFunction<TIn, TOut> : ContinuousMap<TIn, TOut>
	{
		/// <summary>
		/// Calculate the given derivative of this curve at the provided location. There is no standard for representing
		/// undefined derivatives; document your decisions.
		/// </summary>
		/// <remarks>If a derivative is undefined at a removable discontinuity, removing the discontinuity is probably
		/// the best choice for computer graphics rendering. If there is a defined limit of the derivative at one side,
		/// that's probably the best value. If there is a defined limit at both sides but the limit is different,
		/// pick one. If the derivative really can't be calculated, consider NaN or equivalent, but this may not
		/// render very well.</remarks>
		/// <param name="x">Location to calculate the derivative at.</param>
		/// <param name="derivative">The degree of derivative to calculate.</param>
		/// <returns>The given derivative of this curve at x.</returns>
		/// <exception cref="System.ArgumentOutOfRangeException">
		/// 	The value that is sampled must lie between or on the outermost points on which the function is defined.
		/// 	If <c>x</c> is outside that domain, an <c>ArgumentOutOfRangeException</c> is thrown.
		/// </exception>
		public abstract TOut GetNthDerivativeAt(TIn x, uint derivative);

		/// <summary>
		/// Calculate the first derivative of this derivable function at the provided location.
		/// <see cref="ICurve{TOut}.GetDerivativeAt"/>
		/// </summary>
		/// <param name="x">Location to calculate the curve's first derivative at.</param>
		/// <typeparam name="TOut">Output point type of the curve.</typeparam>
		/// <returns>The first derivative of this curve at the specified location.</returns>
		/// <exception cref="System.ArgumentOutOfRangeException">
		/// 	The value that is sampled must lie between or on the outermost points on which the function is defined.
		/// 	If <c>x</c> is outside that domain, an <c>ArgumentOutOfRangeException</c> is thrown.
		/// </exception>
		public TOut GetDerivativeAt(TIn x) => GetNthDerivativeAt(x, 1);
	}

	public static class DerivableFunctionExtensions
	{
		private const int DefaultNewtonRaphsonIterations = 16;

		/// <summary>
		/// Gradually approach the root of a derivable function using the Newton-Raphson iterative numerical method.
		/// </summary>
		/// <param name="self"> Function to calculate a root for.</param>
		/// <param name="start">Point at which to start searching for a root. For best results, this starting point must
		/// be close to the root.</param>
		/// <param name="iterations"> Number of iterations of Newton-Raphson approximation to use.</param>
		public static double NewtonRaphson(this DerivableFunction<double, double> self,
			double start,
			int iterations = DefaultNewtonRaphsonIterations)
		{
			double x = start;
			for (int i = 0; i < iterations; i++)
			{
				x = x - self.GetValueAt(x) / self.GetDerivativeAt(start);
			}
			return x;
		}
	}
}<|MERGE_RESOLUTION|>--- conflicted
+++ resolved
@@ -17,11 +17,7 @@
 namespace FreedomOfFormFoundation.AnatomyEngine.Calculus
 {
 	/// <summary>
-<<<<<<< HEAD
-	/// Interface representing an function curve that calculates values in some output space given values in some
-=======
 	/// Interface representing a curve function that calculates values in some output space given values in some
->>>>>>> 39f03f3d
 	/// input space. Derivatives of this function can be calculated.
 	/// </summary>
 	/// <typeparam name="TIn">Type representing the input space of this function.</typeparam>
