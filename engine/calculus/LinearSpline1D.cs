﻿/*
 * Copyright (C) 2021 Freedom of Form Foundation, Inc.
 * 
 * This program is free software; you can redistribute it and/or
 * modify it under the terms of the GNU General Public License, version 2 (GPLv2) as published by the Free Software Foundation.
 * 
 * This program is distributed in the hope that it will be useful,
 * but WITHOUT ANY WARRANTY; without even the implied warranty of
 * MERCHANTABILITY or FITNESS FOR A PARTICULAR PURPOSE.  See the
 * GNU General Public License, version 2 (GPLv2) for more details.
 * 
 * You should have received a copy of the GNU General Public License, version 2 (GPLv2)
 * along with this program; if not, write to the Free Software
 * Foundation, Inc., 51 Franklin Street, Fifth Floor, Boston, MA  02110-1301, USA.
 */

using System.Collections.Generic;
using System;

namespace FreedomOfFormFoundation.AnatomyEngine.Calculus
{
	/// <summary>
	///     Class <c>LinearSpline1D</c> describes a one-dimensional linear spline, which is a piecewise function.
	///		Each piece is defined by a linear function, \f$q(x) = a_0 + a_1 x, for which the
	///		parameters are defined such that the piecewise function is continuous. A spline is defined by a series of
	///		points that the function must intersect, and the program will automatically generate a curve that passes
	///		through these points. A linear spline is discontinuous on its first derivative.
	/// </summary>
	public class LinearSpline1D : RaytraceableFunction1D
	{
		public SortedPointsList<double> Points { get; }
		
		/// <summary>
		///     Construct a linear spline using a set of input points.
		/// 	<example>For example:
		/// 	<code>
		/// 		SortedList{double, double} splinePoints = new SortedList{double, double}();
		/// 		splinePoints.Add(0.0f, 1.1f);
		/// 		splinePoints.Add(0.3f, 0.4f);
		/// 		splinePoints.Add(1.0f, 2.0f);
		/// 		LinearSpline1D spline = new LinearSpline1D(splinePoints);
		/// 	</code>
		/// 	creates a linear spline that passes through three points: (0.0, 1.1), (0.3, 0.4) and (1.0, 2.0).
		/// 	</example>
		/// </summary>
		/// <param name="points">A list of points that is sorted by the x-coordinate. This collection is copied.</param>
		/// <exception cref="ArgumentException">
		/// 	A linear spline must have at least two points to be properly defined. If <c>points</c> contains less than
		/// 	two points, the spline is undefined, so an <c>ArgumentException</c> is thrown.
		/// </exception>
		public LinearSpline1D(SortedList<double, double> points)
		{
			if (points.Count < 2)
			{
				if (points.Count == 1)
				{
					throw new ArgumentException("List contains only a single point. A spline must have at least two points.", nameof(points));
				}
				else
				{
					throw new ArgumentException("List is empty. A spline must have at least two points.", nameof(points));
				}
			}
			
			Points = new SortedPointsList<double>(points);
			DebugUtil.AssertAllFinite(Points, nameof(Points));
<<<<<<< HEAD

			// Calculate the coefficients for each segment of the spline:
			var parameters = new double[points.Count];

			// Recursively find the _parameters:
			for (int i = 1; i < points.Count; i++)
			{
				double dx = Points.Key[i] - Points.Key[i - 1];
				double dy = Points.Value[i] - Points.Value[i - 1];

				parameters[i] = dy / dx;
			}
			DebugUtil.AssertAllFinite(parameters, nameof(parameters));
=======
>>>>>>> 39f03f3d
		}

		/// <summary>
		///     Get the value of this function \f$q(x)\f$ at the given x-position, or the value of the
		/// 	<c>derivative</c>th derivative of this function. Mathematically, this gives \f$q^{(n)}(x)\f$, where
		/// 	\f$n\f$ is equal to the <c>derivative</c> parameter.
		/// </summary>
		/// <param name="x">The x-coordinate at which the function is sampled.</param>
		/// <param name="derivative">
		/// 	The derivative level that must be taken of the function. If <c>derivative</c> is <c>0</c>, this means
		/// 	no derivative is taken. If it has a value of <c>1</c>, the first derivative is taken, with a value of
		/// 	<c>2</c> the second derivative is taken and so forth. This allows you to take any derivative level
		/// 	of the function.
		/// </param>
		/// <exception cref="ArgumentOutOfRangeException">
		/// 	The value that is sampled must lie between the outermost points on which the spline is defined. If 
		/// 	<c>x</c> is outside that domain, an <c>ArgumentOutOfRangeException</c> is thrown.
		/// </exception>
		public override double GetNthDerivativeAt(double x, uint derivative)
		{
			// The input parameter must lie between the outer points, and must not be NaN:
			if (!( x >= Points.Key[0] && x <= Points.Key[Points.Count - 1]))
			{
				throw new ArgumentOutOfRangeException(nameof(x), $"Cannot interpolate at {x}, which is outside the interval given by the spline points.");
			}
			
			// Find the index `i` of the closest point to the right of the input `x` parameter, which is the right point
			// used to interpolate between. Therefore, `i-1` indicates the left point of the interval.
			int i = Points.Key.BinarySearch(x);
			
			// BinarySearch returns a bitwise complement of the index if the point is not exactly in the list, such as
			// when interpolating. To turn it into a valid index, we take the bitwise complement again if it is negative:
			if (i < 0)
			{
				i = ~i;
			}
			
			// If the index is zero, we are exactly on the first point in the list. We increment by one to get the value
			// of the first spline segment, to avoid an IndexOutOfRangeException later on:
			if (i == 0)
			{
				i++;
			}

			double x1 = Points.Key[i-1];
			double x2 = Points.Key[i];
			double y1 = Points.Value[i-1];
			double y2 = Points.Value[i];
			
			// Calculate and return the interpolated value:
			double dx = x2 - x1;
			double dy = y2 - y1;

			double slope = dy / dx;

			double localX = x - x1;

			double localY = localX * slope;
			double globalY = localY + y1;

			// Return the result of evaluating a derivative function, depending on the derivative level:
			switch (derivative)
			{
				case 0:
					DebugUtil.AssertFinite(globalY, nameof(globalY));
					return globalY;
				case 1:
					DebugUtil.AssertFinite(slope, nameof(slope));
					return slope;
				default: return 0.0;
			}
		}

		/// <summary>
		///     Get the value of this function \f$q(x)\f$ at the given x-position.
		/// </summary>
		/// <exception cref="ArgumentOutOfRangeException">
		/// 	The value that is sampled must lie between or on the outermost points on which the spline is defined. If
		/// 	<c>x</c> is outside that domain, an <c>ArgumentOutOfRangeException</c> is thrown.
		/// </exception>
		public override double GetValueAt(double x)
		{
			return GetNthDerivativeAt(x, 0);
		}

		/// <summary>
		///     Solves the equation \f$(q(x))^2 = b_0 + b_1 x + b_2 x^2 + b_3 x^3 + b_4 x^4\f$, returning all values of
		///		\f$x\f$ for which the equation is true. \f$q(x)\f$ is the linear spline. The _parameters z0 and c
		///		can be used to substitute x, such that \f$x = z0 + c t\f$. This is useful for raytracing.
		/// </summary>
		public override IEnumerable<double> SolveRaytrace(QuarticFunction surfaceFunction, double z0 = 0.0, double c = 1.0)
		{
			throw new NotImplementedException();
			return null;
		}
	}
}<|MERGE_RESOLUTION|>--- conflicted
+++ resolved
@@ -64,22 +64,6 @@
 			
 			Points = new SortedPointsList<double>(points);
 			DebugUtil.AssertAllFinite(Points, nameof(Points));
-<<<<<<< HEAD
-
-			// Calculate the coefficients for each segment of the spline:
-			var parameters = new double[points.Count];
-
-			// Recursively find the _parameters:
-			for (int i = 1; i < points.Count; i++)
-			{
-				double dx = Points.Key[i] - Points.Key[i - 1];
-				double dy = Points.Value[i] - Points.Value[i - 1];
-
-				parameters[i] = dy / dx;
-			}
-			DebugUtil.AssertAllFinite(parameters, nameof(parameters));
-=======
->>>>>>> 39f03f3d
 		}
 
 		/// <summary>
