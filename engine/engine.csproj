--- conflicted
+++ resolved
@@ -1,8 +1,7 @@
 <Project Sdk="Microsoft.NET.Sdk">
   <PropertyGroup>
     <TargetFramework>net472</TargetFramework>
-<<<<<<< HEAD
-    <Configurations>Debug;Release;UnitTests Real Float;UnitTests Real Double;UnitTests Real Decimal</Configurations>
+    <Configurations>Debug;Release;UnitTests;UnitTests Real Float;UnitTests Real Double;UnitTests Real Decimal</Configurations>
     <Platforms>AnyCPU</Platforms>
   </PropertyGroup>
   <PropertyGroup Condition=" '$(Configuration)' == 'UnitTests Real Float' ">
@@ -19,9 +18,5 @@
     <DefineConstants>TRACE;DEBUG;REALTYPE_DECIMAL</DefineConstants>
     <DebugSymbols>true</DebugSymbols>
     <DebugType>full</DebugType>
-=======
-    <Configurations>Debug;Release;UnitTests</Configurations>
-    <Platforms>AnyCPU</Platforms>
->>>>>>> 0df0520a
   </PropertyGroup>
 </Project>